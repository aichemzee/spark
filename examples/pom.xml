<?xml version="1.0" encoding="UTF-8"?>
<!--
  ~ Licensed to the Apache Software Foundation (ASF) under one or more
  ~ contributor license agreements.  See the NOTICE file distributed with
  ~ this work for additional information regarding copyright ownership.
  ~ The ASF licenses this file to You under the Apache License, Version 2.0
  ~ (the "License"); you may not use this file except in compliance with
  ~ the License.  You may obtain a copy of the License at
  ~
  ~    http://www.apache.org/licenses/LICENSE-2.0
  ~
  ~ Unless required by applicable law or agreed to in writing, software
  ~ distributed under the License is distributed on an "AS IS" BASIS,
  ~ WITHOUT WARRANTIES OR CONDITIONS OF ANY KIND, either express or implied.
  ~ See the License for the specific language governing permissions and
  ~ limitations under the License.
  -->

<project xmlns="http://maven.apache.org/POM/4.0.0" xmlns:xsi="http://www.w3.org/2001/XMLSchema-instance" xsi:schemaLocation="http://maven.apache.org/POM/4.0.0 http://maven.apache.org/xsd/maven-4.0.0.xsd">
  <modelVersion>4.0.0</modelVersion>
  <parent>
    <groupId>org.apache.spark</groupId>
    <artifactId>spark-parent</artifactId>
    <version>0.9.0-incubating-SNAPSHOT</version>
    <relativePath>../pom.xml</relativePath>
  </parent>

  <groupId>org.apache.spark</groupId>
  <artifactId>spark-examples_2.9.3</artifactId>
  <packaging>jar</packaging>
  <name>Spark Project Examples</name>
  <url>http://spark.incubator.apache.org/</url>

  <repositories>
    <!-- A repository in the local filesystem for the Kafka JAR, which we modified for Scala 2.9 -->
    <repository>
      <id>lib</id>
      <url>file://${project.basedir}/lib</url>
    </repository>
  </repositories>

  <dependencies>
    <dependency>
      <groupId>org.apache.spark</groupId>
      <artifactId>spark-core_2.9.3</artifactId>
      <version>${project.version}</version>
      <scope>provided</scope>
    </dependency>
    <dependency>
      <groupId>org.apache.spark</groupId>
      <artifactId>spark-streaming_2.9.3</artifactId>
      <version>${project.version}</version>
      <scope>provided</scope>
    </dependency>
    <dependency>
      <groupId>org.apache.spark</groupId>
      <artifactId>spark-mllib_2.9.3</artifactId>
      <version>${project.version}</version>
      <scope>provided</scope>
    </dependency>
    <dependency>
      <groupId>org.apache.spark</groupId>
      <artifactId>spark-bagel_2.9.3</artifactId>
      <version>${project.version}</version>
      <scope>provided</scope>
    </dependency>
    <dependency>
      <groupId>org.apache.hbase</groupId>
      <artifactId>hbase</artifactId>
      <version>0.94.6</version>
      <exclusions>
        <exclusion>
          <groupId>asm</groupId>
          <artifactId>asm</artifactId>
        </exclusion>
        <exclusion>
          <groupId>org.jboss.netty</groupId>
          <artifactId>netty</artifactId>
        </exclusion>
      </exclusions>
    </dependency>
    <dependency>
      <groupId>org.apache.kafka</groupId>
      <artifactId>kafka</artifactId>
      <version>0.7.2-spark</version>  <!-- Comes from our in-project repository -->
      <scope>provided</scope>
    </dependency>
    <dependency>
      <groupId>org.eclipse.jetty</groupId>
      <artifactId>jetty-server</artifactId>
    </dependency>
    <dependency>
      <groupId>com.twitter</groupId>
      <artifactId>algebird-core_${scala-short.version}</artifactId>
      <version>0.1.11</version>
    </dependency>
    <dependency>
      <groupId>org.scalatest</groupId>
<<<<<<< HEAD
      <artifactId>scalatest_${scala-short.version}</artifactId>
=======
      <artifactId>scalatest_2.9.3</artifactId>
>>>>>>> ea34c521
      <scope>test</scope>
    </dependency>
    <dependency>
      <groupId>org.scalacheck</groupId>
<<<<<<< HEAD
      <artifactId>scalacheck_${scala-short.version}</artifactId>
=======
      <artifactId>scalacheck_2.9.3</artifactId>
>>>>>>> ea34c521
      <scope>test</scope>
    </dependency>
    <dependency>
      <groupId>org.apache.cassandra</groupId>
      <artifactId>cassandra-all</artifactId>
      <version>1.2.6</version>
      <exclusions>
        <exclusion>
          <groupId>com.google.guava</groupId>
          <artifactId>guava</artifactId>
        </exclusion>
        <exclusion>
          <groupId>com.googlecode.concurrentlinkedhashmap</groupId>
          <artifactId>concurrentlinkedhashmap-lru</artifactId>
        </exclusion>
        <exclusion>
          <groupId>com.ning</groupId>
          <artifactId>compress-lzf</artifactId>
        </exclusion>
        <exclusion>
          <groupId>io.netty</groupId>
          <artifactId>netty</artifactId>
        </exclusion>
        <exclusion>
          <groupId>jline</groupId>
          <artifactId>jline</artifactId>
        </exclusion>
        <exclusion>
          <groupId>log4j</groupId>
          <artifactId>log4j</artifactId>
        </exclusion>
        <exclusion>
          <groupId>org.apache.cassandra.deps</groupId>
          <artifactId>avro</artifactId>
        </exclusion>
      </exclusions>
    </dependency>
  </dependencies>

  <build>
    <outputDirectory>target/scala-${scala-short.version}/classes</outputDirectory>
    <testOutputDirectory>target/scala-${scala-short.version}/test-classes</testOutputDirectory>
    <plugins>
      <plugin>
        <groupId>org.apache.maven.plugins</groupId>
        <artifactId>maven-shade-plugin</artifactId>
        <configuration>
          <shadedArtifactAttached>false</shadedArtifactAttached>
          <outputFile>${project.build.directory}/scala-${scala.version}/${project.artifactId}-assembly-${project.version}.jar</outputFile>
          <artifactSet>
            <includes>
              <include>*:*</include>
            </includes>
          </artifactSet>
          <filters>
            <filter>
              <artifact>*:*</artifact>
              <excludes>
                <exclude>META-INF/*.SF</exclude>
                <exclude>META-INF/*.DSA</exclude>
                <exclude>META-INF/*.RSA</exclude>
              </excludes>
            </filter>
          </filters>
        </configuration>
        <executions>
          <execution>
            <phase>package</phase>
            <goals>
              <goal>shade</goal>
            </goals>
            <configuration>
              <transformers>
                <transformer implementation="org.apache.maven.plugins.shade.resource.ServicesResourceTransformer" />
                <transformer implementation="org.apache.maven.plugins.shade.resource.AppendingTransformer">
                  <resource>reference.conf</resource>
                </transformer>
              </transformers>
            </configuration>
          </execution>
        </executions>
      </plugin>
    </plugins>
  </build>
</project><|MERGE_RESOLUTION|>--- conflicted
+++ resolved
@@ -26,7 +26,7 @@
   </parent>
 
   <groupId>org.apache.spark</groupId>
-  <artifactId>spark-examples_2.9.3</artifactId>
+  <artifactId>spark-examples_${scala-short.version}</artifactId>
   <packaging>jar</packaging>
   <name>Spark Project Examples</name>
   <url>http://spark.incubator.apache.org/</url>
@@ -42,25 +42,25 @@
   <dependencies>
     <dependency>
       <groupId>org.apache.spark</groupId>
-      <artifactId>spark-core_2.9.3</artifactId>
+      <artifactId>spark-core_${scala-short.version}</artifactId>
       <version>${project.version}</version>
       <scope>provided</scope>
     </dependency>
     <dependency>
       <groupId>org.apache.spark</groupId>
-      <artifactId>spark-streaming_2.9.3</artifactId>
+      <artifactId>spark-streaming_${scala-short.version}</artifactId>
       <version>${project.version}</version>
       <scope>provided</scope>
     </dependency>
     <dependency>
       <groupId>org.apache.spark</groupId>
-      <artifactId>spark-mllib_2.9.3</artifactId>
+      <artifactId>spark-mllib_${scala-short.version}</artifactId>
       <version>${project.version}</version>
       <scope>provided</scope>
     </dependency>
     <dependency>
       <groupId>org.apache.spark</groupId>
-      <artifactId>spark-bagel_2.9.3</artifactId>
+      <artifactId>spark-bagel_${scala-short.version}</artifactId>
       <version>${project.version}</version>
       <scope>provided</scope>
     </dependency>
@@ -96,20 +96,12 @@
     </dependency>
     <dependency>
       <groupId>org.scalatest</groupId>
-<<<<<<< HEAD
       <artifactId>scalatest_${scala-short.version}</artifactId>
-=======
-      <artifactId>scalatest_2.9.3</artifactId>
->>>>>>> ea34c521
       <scope>test</scope>
     </dependency>
     <dependency>
       <groupId>org.scalacheck</groupId>
-<<<<<<< HEAD
       <artifactId>scalacheck_${scala-short.version}</artifactId>
-=======
-      <artifactId>scalacheck_2.9.3</artifactId>
->>>>>>> ea34c521
       <scope>test</scope>
     </dependency>
     <dependency>
